--- conflicted
+++ resolved
@@ -391,14 +391,6 @@
                                     
                                     if station_number > 0 and block_number > 0:
                                         stid = str((block_number * 1000) + station_number)
-<<<<<<< HEAD
-                                    
-
-                                    if stid == "NA" and site_name != "NA" and site_name.isnumeric():
-                                        stid = site_name
-                                    
-                                    
-=======
                                     if (
                                         stid == "NA"
                                         and site_name != "NA"
@@ -406,7 +398,7 @@
                                     ):
                                         stid = site_name
 
->>>>>>> 5c77dfc0
+
                                     observations.append(
                                         Observation(
                                             obs_dtg,

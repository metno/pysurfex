--- conflicted
+++ resolved
@@ -848,11 +848,7 @@
         "--no-consistency", dest="no_consistency", action="store_true", required=False
     )
     parser.add_argument(
-<<<<<<< HEAD
         "--assemble-file",
-=======
-        "--assemble",
->>>>>>> 2c011cf2
         dest="assemble_file",
         type=str,
         required=False,
@@ -985,15 +981,11 @@
         required=True,
         help="Input file paths on your system",
     )
-<<<<<<< HEAD
     parser.add_argument("--namelist_path", "-n", required=True,
                         help="A yml file containing definitions or alternatively a namelist file if assemble_file is not set")
-=======
-    parser.add_argument("--namelist_path", "-n", required=True, nargs="?")
     domain_required = False
     if mode == "pgd":
         domain_required = True
->>>>>>> 2c011cf2
     parser.add_argument(
         "--domain", type=str, required=domain_required, help="JSON file with domain"
     )
@@ -1014,11 +1006,7 @@
         help="JSON file with archive output",
     )
     parser.add_argument(
-<<<<<<< HEAD
         "--assemble-file",
-=======
-        "--assemble",
->>>>>>> 2c011cf2
         dest="assemble_file",
         type=str,
         required=False,

--- conflicted
+++ resolved
@@ -448,11 +448,7 @@
             instant (_type_): _description_
 
         Raises:
-<<<<<<< HEAD
             ValueError: _description_
-=======
-            RuntimeError: "Should not be negative values"
->>>>>>> f04872d7
 
         Returns:
             _type_: _description_
@@ -478,11 +474,7 @@
                 )
             field[field < 0.0] = 0
             if any(field[field < 0.0]):
-<<<<<<< HEAD
                 raise ValueError("Should not be negative values")
-=======
-                raise RuntimeError("Should not be negative values")
->>>>>>> f04872d7
             if float(instant) != 0.0:
                 field = np.divide(field, float(instant))
 

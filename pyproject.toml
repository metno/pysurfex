--- conflicted
+++ resolved
@@ -56,12 +56,8 @@
     pandas = "^2.0.0"
     pyproj = "^3.3.0"
     pyyaml = "^6.0"
-<<<<<<< HEAD
     xarray = "^2025.3.1"
-=======
-    toml = "^0.10.2"
     findlibs = [{version = "<0.1.0", python = "<3.10"}, {version = ">=0.1.0", python = ">=3.10"}]
->>>>>>> 6ed68610
 
 [tool.poetry.group.formats.dependencies]
     netcdf4 = "^1.5.7"

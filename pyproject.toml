--- conflicted
+++ resolved
@@ -1,10 +1,6 @@
 [tool.poetry]
     name = "pysurfex"
-<<<<<<< HEAD
     version = "0.1.0.0"
-=======
-    version = "0.0.4.2"
->>>>>>> 2c011cf2
     description = "Python API to SURFEX"
     authors = ["Trygve Aspelien"]
     license = "MIT"
@@ -61,11 +57,7 @@
     pandas = "^2.0.0"
     pyproj = "^3.3.0"
     pyyaml = "^6.0"
-<<<<<<< HEAD
-=======
-    toml = "^0.10.2"
     xarray = "^2025.3.1"
->>>>>>> 2c011cf2
 
 #[tool.poetry.group.formats.dependencies]
     netcdf4 = "^1.5.7"

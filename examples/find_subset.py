--- conflicted
+++ resolved
@@ -5,11 +5,7 @@
 import numpy as np
 import pyproj
 
-<<<<<<< HEAD
-import surfex
-=======
 import pysurfex
->>>>>>> 587106fd
 
 from_json = json.load(
     open(
